import React, { useState, useEffect } from 'react';
import { View, Text, StyleSheet, TouchableOpacity, Modal, Dimensions, Alert, ActivityIndicator } from 'react-native';
import { Ionicons } from '@expo/vector-icons';
import { useAuth } from '../contexts/AuthContext';

interface PaywallBottomSheetProps {
  visible: boolean;
  onClose: () => void;
  source?: 'query_limit' | 'feature_gate' | 'onboarding';
}

interface TrialStatus {
  isEligible: boolean;
  daysRemaining?: number;
  hasUsedTrial: boolean;
}

const { height: SCREEN_HEIGHT } = Dimensions.get('window');

export default function PaywallBottomSheet({ visible, onClose, source = 'query_limit' }: PaywallBottomSheetProps) {
  const { subscribePower, email, tier } = useAuth();
  const [loading, setLoading] = useState(false);
  const [trialStatus, setTrialStatus] = useState<TrialStatus>({
    isEligible: true,
    hasUsedTrial: false,
  });

  useEffect(() => {
    if (visible && email) {
      checkTrialEligibility();
    }
  }, [visible, email]);

  const checkTrialEligibility = async () => {
    try {
      // Check if user has already used their trial
      // This would typically be a call to your backend/Stripe
      // For now, we'll simulate this with local storage or user metadata
      const hasUsedTrial = false; // Replace with actual check
      const isCurrentlyOnTrial = tier === 'power' && false; // Check if currently on trial
      
      setTrialStatus({
        isEligible: !hasUsedTrial && !isCurrentlyOnTrial,
        hasUsedTrial,
        daysRemaining: isCurrentlyOnTrial ? 2 : undefined, // Example remaining days
      });
    } catch (error) {
      console.error('Error checking trial eligibility:', error);
      setTrialStatus({
        isEligible: false,
        hasUsedTrial: true,
      });
    }
  };

  const handleStartTrial = async () => {
    setLoading(true);
    try {
      // Start 3-day trial
      // This would integrate with Stripe to create a trial subscription
      // For now, we'll use the existing subscribePower method
      await subscribePower();
      
      Alert.alert(
        'Trial Started!',
        'You now have 3 days of unlimited access to Power Strategist features. We\'ll remind you before your trial ends.',
        [{ text: 'Get Started', onPress: onClose }]
      );
    } catch (error) {
      console.error('Trial start failed:', error);
      Alert.alert(
        'Trial Start Failed',
        'We couldn\'t start your trial. Please try again or contact support.',
        [{ text: 'OK' }]
      );
    } finally {
      setLoading(false);
    }
  };

  const handleUpgrade = async () => {
    setLoading(true);
    try {
      await subscribePower(); // Direct subscription
      
      Alert.alert(
        'Upgrade Successful!',
        'Welcome to Power Strategist! You now have unlimited access to all features.',
        [{ text: 'Get Started', onPress: onClose }]
      );
    } catch (error) {
      console.error('Upgrade failed:', error);
      Alert.alert(
        'Upgrade Failed',
        'We couldn\'t process your upgrade. Please try again or contact support.',
        [{ text: 'OK' }]
      );
    } finally {
      setLoading(false);
    }
  };

  const getHeaderText = () => {
    switch (source) {
      case 'query_limit':
        return {
          title: 'You\'ve reached your daily limit',
          subtitle: 'Upgrade to Power Strategist for unlimited coaching'
        };
      case 'feature_gate':
        return {
          title: 'Unlock Premium Features',
          subtitle: 'Get access to advanced coaching capabilities'
        };
      case 'onboarding':
        return {
          title: 'Maximize Your Potential',
          subtitle: 'Get the most out of your coaching experience'
        };
      default:
        return {
          title: 'Unlock Power Strategist',
          subtitle: 'Take your relationship coaching to the next level'
        };
    }
  };

  const valueProps = [
    {
      icon: 'infinite' as const,
      title: 'Unlimited Queries',
      description: 'Ask as many questions as you need without daily limits'
    },
    {
      icon: 'mic' as const,
      title: 'Voice Input',
      description: 'Speak your questions naturally with voice recognition'
    },
    {
      icon: 'analytics' as const,
      title: 'Deep Context Analysis',
      description: 'Advanced AI understanding of your relationship dynamics'
    },
    {
      icon: 'person' as const,
      title: 'Full Personalization',
      description: 'Tailored advice based on your unique situation and history'
    },
    {
      icon: 'shield-checkmark' as const,
      title: 'Priority Support',
      description: 'Get faster responses and premium customer support'
    }
  ];

  const headerText = getHeaderText();

  return (
    <Modal
      visible={visible}
      transparent
      animationType="slide"
      onRequestClose={onClose}
    >
      <View style={styles.overlay}>
        <TouchableOpacity 
          style={styles.backdrop} 
          activeOpacity={1} 
          onPress={onClose}
        />
        <View style={styles.container}>
          <View style={styles.handle} />
          
          <View style={styles.header}>
            <TouchableOpacity style={styles.closeButton} onPress={onClose}>
              <Text style={styles.closeButtonText}>Close</Text>
            </TouchableOpacity>
          </View>

          <View style={styles.content}>
            <Text style={styles.title}>{headerText.title}</Text>
            <Text style={styles.subtitle}>{headerText.subtitle}</Text>

            {trialStatus.daysRemaining && (
              <View style={styles.trialBanner}>
                <Ionicons name="time" size={16} color="#FF6B35" />
                <Text style={styles.trialText}>
                  {trialStatus.daysRemaining} days left in your trial
                </Text>
              </View>
            )}

            <View style={styles.featuresContainer}>
              {valueProps.map((prop, index) => (
                <View key={index} style={styles.featureItem}>
                  <View style={styles.featureIcon}>
                    <Ionicons name={prop.icon} size={24} color="#023047" />
                  </View>
                  <Text style={styles.featureText}>{prop.title}</Text>
                </View>
              ))}
            </View>

            <View style={styles.priceContainer}>
              <Text style={styles.priceText}>$30/month</Text>
              <Text style={styles.priceSubtext}>Cancel anytime</Text>
            </View>

            {trialStatus.isEligible && !trialStatus.daysRemaining && (
              <TouchableOpacity 
                style={[styles.trialButton, loading && styles.buttonDisabled]} 
                onPress={handleStartTrial}
                disabled={loading}
              >
                {loading ? (
                  <ActivityIndicator color="#fff" />
                ) : (
                  <>
                    <Text style={styles.trialButtonText}>Start 3-Day Free Trial</Text>
                    <Text style={styles.trialButtonSubtext}>Then $30/month</Text>
                  </>
                )}
              </TouchableOpacity>
            )}

            <TouchableOpacity 
              style={[
                styles.upgradeButton, 
                trialStatus.isEligible && !trialStatus.daysRemaining && styles.upgradeButtonSecondary,
                loading && styles.buttonDisabled
              ]} 
              onPress={handleUpgrade}
              disabled={loading}
            >
              {loading ? (
                <ActivityIndicator color={trialStatus.isEligible ? "#023047" : "#fff"} />
              ) : (
                <Text style={[
                  styles.upgradeButtonText,
                  trialStatus.isEligible && !trialStatus.daysRemaining && styles.upgradeButtonTextSecondary
                ]}>
                  {trialStatus.daysRemaining ? 'Continue Subscription' : 'Subscribe for $30/month'}
                </Text>
              )}
            </TouchableOpacity>

            <Text style={styles.disclaimer}>
              {trialStatus.isEligible && !trialStatus.daysRemaining
                ? 'Free trial for 3 days, then $30/month. Cancel anytime in your account settings.'
                : 'Billed monthly. Cancel anytime in your account settings.'
              }
            </Text>

            {trialStatus.isEligible && (
              <View style={styles.features}>
                <Text style={styles.featuresTitle}>✨ What you get with your trial:</Text>
                <Text style={styles.featureItem}>• Unlimited coaching sessions</Text>
                <Text style={styles.featureItem}>• Voice input capabilities</Text>
                <Text style={styles.featureItem}>• Advanced AI analysis</Text>
                <Text style={styles.featureItem}>• Priority support</Text>
              </View>
            )}
          </View>
        </View>
      </View>
    </Modal>
  );
}

const styles = StyleSheet.create({
  overlay: {
    flex: 1,
    backgroundColor: 'rgba(0, 0, 0, 0.5)',
    justifyContent: 'flex-end',
  },
  backdrop: {
    position: 'absolute',
    top: 0,
    left: 0,
    right: 0,
    bottom: 0,
  },
  container: {
    backgroundColor: '#fff',
    borderTopLeftRadius: 20,
    borderTopRightRadius: 20,
<<<<<<< HEAD
    maxHeight: SCREEN_HEIGHT * 0.9,
    paddingBottom: 34,
=======
    paddingHorizontal: 20,
    paddingTop: 16,
    paddingBottom: 32,
    minHeight: 300,
>>>>>>> 52931dab
  },
  handle: {
    width: 40,
    height: 4,
    backgroundColor: '#E0E0E0',
    borderRadius: 2,
    alignSelf: 'center',
    marginBottom: 16,
  },
  header: {
    flexDirection: 'row',
    justifyContent: 'flex-end',
    paddingHorizontal: 20,
    paddingBottom: 10,
  },
  closeButton: {
    paddingVertical: 12,
    paddingHorizontal: 24,
  },
  closeButtonText: {
    fontSize: 16,
    fontWeight: '600',
    color: '#666',
    textAlign: 'center',
  },
  content: {
    paddingHorizontal: 20,
    paddingBottom: 20,
  },
  title: {
    fontSize: 24,
    fontWeight: '700',
    textAlign: 'center',
    marginBottom: 8,
    color: '#1A1A1A',
  },
  subtitle: {
    fontSize: 16,
    fontWeight: '500',
    textAlign: 'center',
<<<<<<< HEAD
    marginBottom: 24,
  },
  trialBanner: {
    flexDirection: 'row',
    alignItems: 'center',
    justifyContent: 'center',
    backgroundColor: '#FFF3E0',
    paddingVertical: 8,
    paddingHorizontal: 16,
    borderRadius: 20,
    marginBottom: 24,
  },
  trialText: {
    marginLeft: 8,
    fontSize: 14,
    fontWeight: '600',
    color: '#FF6B35',
  },
  valuePropsContainer: {
=======
    color: '#666',
    marginBottom: 24,
    lineHeight: 22,
  },
  featuresContainer: {
>>>>>>> 52931dab
    marginBottom: 24,
  },
  featureItem: {
    flexDirection: 'row',
<<<<<<< HEAD
    alignItems: 'flex-start',
    marginBottom: 16,
  },
  iconContainer: {
    width: 40,
    height: 40,
    borderRadius: 20,
    backgroundColor: '#02304722',
=======
>>>>>>> 52931dab
    alignItems: 'center',
    marginBottom: 12,
  },
  featureIcon: {
    marginRight: 12,
  },
  featureText: {
    fontSize: 16,
    fontWeight: '500',
    color: '#333',
    flex: 1,
  },
  priceContainer: {
    backgroundColor: '#F8F9FA',
    borderRadius: 12,
    padding: 16,
    marginBottom: 20,
    alignItems: 'center',
  },
  priceText: {
    fontSize: 32,
    fontWeight: '800',
    color: '#1A1A1A',
    marginBottom: 4,
  },
  priceSubtext: {
    fontSize: 14,
    fontWeight: '500',
    color: '#666',
  },
  trialButton: {
    backgroundColor: '#023047',
    borderRadius: 12,
    padding: 18,
    alignItems: 'center',
    marginBottom: 12,
  },
  trialButtonText: {
    color: '#fff',
    fontSize: 18,
    fontWeight: '600',
  },
  trialButtonSubtext: {
    color: '#fff',
    fontSize: 14,
    opacity: 0.8,
    marginTop: 2,
  },
  upgradeButton: {
    backgroundColor: '#F5CB5C',
    borderRadius: 12,
    paddingVertical: 14,
    paddingHorizontal: 24,
    marginBottom: 12,
    shadowColor: '#000',
    shadowOffset: { width: 0, height: 2 },
    shadowOpacity: 0.1,
    shadowRadius: 4,
    elevation: 3,
  },
  upgradeButtonSecondary: {
    backgroundColor: 'transparent',
    borderWidth: 2,
    borderColor: '#023047',
  },
  upgradeButtonText: {
    fontSize: 16,
    fontWeight: '700',
    color: '#FFFFFF',
    textAlign: 'center',
  },
  upgradeButtonTextSecondary: {
    color: '#023047',
  },
  buttonDisabled: {
    opacity: 0.6,
  },
  disclaimer: {
    fontSize: 12,
    color: '#999',
    textAlign: 'center',
    lineHeight: 16,
    marginBottom: 16,
  },
  features: {
    backgroundColor: '#F8F9FA',
    borderRadius: 12,
    padding: 16,
  },
  featuresTitle: {
    fontSize: 14,
    fontWeight: '600',
    color: '#333',
    marginBottom: 8,
  },
  featureItem: {
    fontSize: 13,
    color: '#666',
    marginBottom: 4,
  },
}); <|MERGE_RESOLUTION|>--- conflicted
+++ resolved
@@ -1,127 +1,24 @@
-import React, { useState, useEffect } from 'react';
-import { View, Text, StyleSheet, TouchableOpacity, Modal, Dimensions, Alert, ActivityIndicator } from 'react-native';
+import React from 'react';
+import { View, Text, StyleSheet, TouchableOpacity, Modal, Dimensions } from 'react-native';
 import { Ionicons } from '@expo/vector-icons';
 import { useAuth } from '../contexts/AuthContext';
 
 interface PaywallBottomSheetProps {
   visible: boolean;
   onClose: () => void;
-  source?: 'query_limit' | 'feature_gate' | 'onboarding';
 }
 
-interface TrialStatus {
-  isEligible: boolean;
-  daysRemaining?: number;
-  hasUsedTrial: boolean;
-}
-
 const { height: SCREEN_HEIGHT } = Dimensions.get('window');
 
-export default function PaywallBottomSheet({ visible, onClose, source = 'query_limit' }: PaywallBottomSheetProps) {
-  const { subscribePower, email, tier } = useAuth();
-  const [loading, setLoading] = useState(false);
-  const [trialStatus, setTrialStatus] = useState<TrialStatus>({
-    isEligible: true,
-    hasUsedTrial: false,
-  });
-
-  useEffect(() => {
-    if (visible && email) {
-      checkTrialEligibility();
-    }
-  }, [visible, email]);
-
-  const checkTrialEligibility = async () => {
+export default function PaywallBottomSheet({ visible, onClose }: PaywallBottomSheetProps) {
+  const { subscribePower } = useAuth();
+
+  const handleUpgrade = async () => {
     try {
-      // Check if user has already used their trial
-      // This would typically be a call to your backend/Stripe
-      // For now, we'll simulate this with local storage or user metadata
-      const hasUsedTrial = false; // Replace with actual check
-      const isCurrentlyOnTrial = tier === 'power' && false; // Check if currently on trial
-      
-      setTrialStatus({
-        isEligible: !hasUsedTrial && !isCurrentlyOnTrial,
-        hasUsedTrial,
-        daysRemaining: isCurrentlyOnTrial ? 2 : undefined, // Example remaining days
-      });
-    } catch (error) {
-      console.error('Error checking trial eligibility:', error);
-      setTrialStatus({
-        isEligible: false,
-        hasUsedTrial: true,
-      });
-    }
-  };
-
-  const handleStartTrial = async () => {
-    setLoading(true);
-    try {
-      // Start 3-day trial
-      // This would integrate with Stripe to create a trial subscription
-      // For now, we'll use the existing subscribePower method
       await subscribePower();
-      
-      Alert.alert(
-        'Trial Started!',
-        'You now have 3 days of unlimited access to Power Strategist features. We\'ll remind you before your trial ends.',
-        [{ text: 'Get Started', onPress: onClose }]
-      );
-    } catch (error) {
-      console.error('Trial start failed:', error);
-      Alert.alert(
-        'Trial Start Failed',
-        'We couldn\'t start your trial. Please try again or contact support.',
-        [{ text: 'OK' }]
-      );
-    } finally {
-      setLoading(false);
-    }
-  };
-
-  const handleUpgrade = async () => {
-    setLoading(true);
-    try {
-      await subscribePower(); // Direct subscription
-      
-      Alert.alert(
-        'Upgrade Successful!',
-        'Welcome to Power Strategist! You now have unlimited access to all features.',
-        [{ text: 'Get Started', onPress: onClose }]
-      );
+      onClose();
     } catch (error) {
       console.error('Upgrade failed:', error);
-      Alert.alert(
-        'Upgrade Failed',
-        'We couldn\'t process your upgrade. Please try again or contact support.',
-        [{ text: 'OK' }]
-      );
-    } finally {
-      setLoading(false);
-    }
-  };
-
-  const getHeaderText = () => {
-    switch (source) {
-      case 'query_limit':
-        return {
-          title: 'You\'ve reached your daily limit',
-          subtitle: 'Upgrade to Power Strategist for unlimited coaching'
-        };
-      case 'feature_gate':
-        return {
-          title: 'Unlock Premium Features',
-          subtitle: 'Get access to advanced coaching capabilities'
-        };
-      case 'onboarding':
-        return {
-          title: 'Maximize Your Potential',
-          subtitle: 'Get the most out of your coaching experience'
-        };
-      default:
-        return {
-          title: 'Unlock Power Strategist',
-          subtitle: 'Take your relationship coaching to the next level'
-        };
     }
   };
 
@@ -152,8 +49,6 @@
       description: 'Get faster responses and premium customer support'
     }
   ];
-
-  const headerText = getHeaderText();
 
   return (
     <Modal
@@ -178,17 +73,10 @@
           </View>
 
           <View style={styles.content}>
-            <Text style={styles.title}>{headerText.title}</Text>
-            <Text style={styles.subtitle}>{headerText.subtitle}</Text>
-
-            {trialStatus.daysRemaining && (
-              <View style={styles.trialBanner}>
-                <Ionicons name="time" size={16} color="#FF6B35" />
-                <Text style={styles.trialText}>
-                  {trialStatus.daysRemaining} days left in your trial
-                </Text>
-              </View>
-            )}
+            <Text style={styles.title}>Unlock Power Strategist</Text>
+            <Text style={styles.subtitle}>
+              Take your relationship coaching to the next level
+            </Text>
 
             <View style={styles.featuresContainer}>
               {valueProps.map((prop, index) => (
@@ -206,60 +94,13 @@
               <Text style={styles.priceSubtext}>Cancel anytime</Text>
             </View>
 
-            {trialStatus.isEligible && !trialStatus.daysRemaining && (
-              <TouchableOpacity 
-                style={[styles.trialButton, loading && styles.buttonDisabled]} 
-                onPress={handleStartTrial}
-                disabled={loading}
-              >
-                {loading ? (
-                  <ActivityIndicator color="#fff" />
-                ) : (
-                  <>
-                    <Text style={styles.trialButtonText}>Start 3-Day Free Trial</Text>
-                    <Text style={styles.trialButtonSubtext}>Then $30/month</Text>
-                  </>
-                )}
-              </TouchableOpacity>
-            )}
-
-            <TouchableOpacity 
-              style={[
-                styles.upgradeButton, 
-                trialStatus.isEligible && !trialStatus.daysRemaining && styles.upgradeButtonSecondary,
-                loading && styles.buttonDisabled
-              ]} 
-              onPress={handleUpgrade}
-              disabled={loading}
-            >
-              {loading ? (
-                <ActivityIndicator color={trialStatus.isEligible ? "#023047" : "#fff"} />
-              ) : (
-                <Text style={[
-                  styles.upgradeButtonText,
-                  trialStatus.isEligible && !trialStatus.daysRemaining && styles.upgradeButtonTextSecondary
-                ]}>
-                  {trialStatus.daysRemaining ? 'Continue Subscription' : 'Subscribe for $30/month'}
-                </Text>
-              )}
+            <TouchableOpacity style={styles.upgradeButton} onPress={handleUpgrade}>
+              <Text style={styles.upgradeButtonText}>Upgrade for $30/month</Text>
             </TouchableOpacity>
 
             <Text style={styles.disclaimer}>
-              {trialStatus.isEligible && !trialStatus.daysRemaining
-                ? 'Free trial for 3 days, then $30/month. Cancel anytime in your account settings.'
-                : 'Billed monthly. Cancel anytime in your account settings.'
-              }
+              Billed monthly. Cancel anytime in your account settings.
             </Text>
-
-            {trialStatus.isEligible && (
-              <View style={styles.features}>
-                <Text style={styles.featuresTitle}>✨ What you get with your trial:</Text>
-                <Text style={styles.featureItem}>• Unlimited coaching sessions</Text>
-                <Text style={styles.featureItem}>• Voice input capabilities</Text>
-                <Text style={styles.featureItem}>• Advanced AI analysis</Text>
-                <Text style={styles.featureItem}>• Priority support</Text>
-              </View>
-            )}
           </View>
         </View>
       </View>
@@ -284,15 +125,10 @@
     backgroundColor: '#fff',
     borderTopLeftRadius: 20,
     borderTopRightRadius: 20,
-<<<<<<< HEAD
-    maxHeight: SCREEN_HEIGHT * 0.9,
-    paddingBottom: 34,
-=======
     paddingHorizontal: 20,
     paddingTop: 16,
     paddingBottom: 32,
     minHeight: 300,
->>>>>>> 52931dab
   },
   handle: {
     width: 40,
@@ -333,48 +169,15 @@
     fontSize: 16,
     fontWeight: '500',
     textAlign: 'center',
-<<<<<<< HEAD
-    marginBottom: 24,
-  },
-  trialBanner: {
-    flexDirection: 'row',
-    alignItems: 'center',
-    justifyContent: 'center',
-    backgroundColor: '#FFF3E0',
-    paddingVertical: 8,
-    paddingHorizontal: 16,
-    borderRadius: 20,
-    marginBottom: 24,
-  },
-  trialText: {
-    marginLeft: 8,
-    fontSize: 14,
-    fontWeight: '600',
-    color: '#FF6B35',
-  },
-  valuePropsContainer: {
-=======
     color: '#666',
     marginBottom: 24,
     lineHeight: 22,
   },
   featuresContainer: {
->>>>>>> 52931dab
     marginBottom: 24,
   },
   featureItem: {
     flexDirection: 'row',
-<<<<<<< HEAD
-    alignItems: 'flex-start',
-    marginBottom: 16,
-  },
-  iconContainer: {
-    width: 40,
-    height: 40,
-    borderRadius: 20,
-    backgroundColor: '#02304722',
-=======
->>>>>>> 52931dab
     alignItems: 'center',
     marginBottom: 12,
   },
@@ -404,24 +207,6 @@
     fontSize: 14,
     fontWeight: '500',
     color: '#666',
-  },
-  trialButton: {
-    backgroundColor: '#023047',
-    borderRadius: 12,
-    padding: 18,
-    alignItems: 'center',
-    marginBottom: 12,
-  },
-  trialButtonText: {
-    color: '#fff',
-    fontSize: 18,
-    fontWeight: '600',
-  },
-  trialButtonSubtext: {
-    color: '#fff',
-    fontSize: 14,
-    opacity: 0.8,
-    marginTop: 2,
   },
   upgradeButton: {
     backgroundColor: '#F5CB5C',
@@ -435,44 +220,16 @@
     shadowRadius: 4,
     elevation: 3,
   },
-  upgradeButtonSecondary: {
-    backgroundColor: 'transparent',
-    borderWidth: 2,
-    borderColor: '#023047',
-  },
   upgradeButtonText: {
     fontSize: 16,
     fontWeight: '700',
     color: '#FFFFFF',
     textAlign: 'center',
-  },
-  upgradeButtonTextSecondary: {
-    color: '#023047',
-  },
-  buttonDisabled: {
-    opacity: 0.6,
   },
   disclaimer: {
     fontSize: 12,
     color: '#999',
     textAlign: 'center',
     lineHeight: 16,
-    marginBottom: 16,
-  },
-  features: {
-    backgroundColor: '#F8F9FA',
-    borderRadius: 12,
-    padding: 16,
-  },
-  featuresTitle: {
-    fontSize: 14,
-    fontWeight: '600',
-    color: '#333',
-    marginBottom: 8,
-  },
-  featureItem: {
-    fontSize: 13,
-    color: '#666',
-    marginBottom: 4,
   },
 }); 